--- conflicted
+++ resolved
@@ -3,11 +3,8 @@
   - conda-forge
 dependencies:
   - python=2.7
-<<<<<<< HEAD
+  - Sphinx
   - cython
-=======
-  - Sphinx
->>>>>>> 609f5ecf
   - flake8
   - goftests
   - isort
