from __future__ import absolute_import
from __future__ import division
from __future__ import print_function

import itertools
import logging

import numpy as np
from scipy.special import gammaln

from six.moves import range
from treecat.structure import OP_IN
from treecat.structure import OP_OUT
from treecat.structure import OP_ROOT
from treecat.structure import OP_UP
from treecat.structure import TreeStructure
from treecat.structure import estimate_tree
from treecat.structure import make_propagation_program
from treecat.structure import sample_tree
from treecat.util import SERIES
from treecat.util import jit
from treecat.util import parallel_map
from treecat.util import profile
from treecat.util import sample_from_probs
from treecat.util import set_random_seed

logger = logging.getLogger(__name__)


def count_pairs(assignments, v1, v2, M):
    """Construct sufficient statistics for (v1, v2) pairs.

    Args:
        assignments: An _ x V assignment matrix with values in range(M).
        v1, v2: Column ids of the assignments matrix.
        M: The number of possible assignment bins.

    Returns:
        And M x M array of counts.
    """
    assert v1 != v2
    pairs = assignments[:, v1].astype(np.int32) * M + assignments[:, v2]
    return np.bincount(pairs, minlength=M * M).reshape((M, M))


def logprob_dc(counts, prior, axis=None):
    """Non-normalized log probability of a Dirichlet-Categorical distribution.

    See https://en.wikipedia.org/wiki/Dirichlet-multinomial_distribution
    """
    # Not that this excludes the factorial(counts) term, since we explicitly
    # track permutations in assignments.
    return gammaln(np.add(counts, prior, dtype=np.float32)).sum(axis)


@profile
@jit(nopython=True, cache=True)
def compute_edge_logits(M, grid, assignments, gammaln_table, vert_logits):
    K = grid.shape[1]
    N, V = assignments.shape
    edge_logits = np.zeros(K, np.float32)
    for k in range(K):
        v1, v2 = grid[1:3, k]
        assign1 = assignments[:, v1]
        assign2 = assignments[:, v2]
        counts = np.zeros((M, M), np.int32)
        for n in range(N):
            counts[assign1[n], assign2[n]] += 1
        edge_logit = np.float32(0)
        for m1 in range(M):
            for m2 in range(M):
                edge_logit += gammaln_table[counts[m1, m2]]
        edge_logits[k] = edge_logit - vert_logits[v1] - vert_logits[v2]
    return edge_logits


def make_annealing_schedule(num_rows, epochs, sample_tree_rate):
    """Iterator for subsample annealing, yielding (action, arg) pairs.

    Actions are one of: 'add_row', 'remove_row', or 'sample_tree'.
    The add and remove actions each provide a row_id arg.
    """
    assert sample_tree_rate >= 1
    # Randomly shuffle rows.
    row_ids = list(range(num_rows))
    np.random.shuffle(row_ids)
    row_to_add = itertools.cycle(row_ids)
    row_to_remove = itertools.cycle(row_ids)

    # Use a linear annealing schedule.
    epochs = float(epochs)
    add_rate = epochs
    remove_rate = epochs - 1.0
    state = 2.0 * epochs

    # Sample the tree sample_tree_rate times per batch.
    num_assigned = 0
    next_batch = 0
    while num_assigned < num_rows:
        if state >= 0.0:
            yield 'add_row', next(row_to_add)
            state -= remove_rate
            num_assigned += 1
            next_batch -= sample_tree_rate
        else:
            yield 'remove_row', next(row_to_remove)
            state += add_rate
            num_assigned -= 1
        if num_assigned > 0 and next_batch <= 0:
            yield 'sample_tree', None
            next_batch = num_assigned


@profile
@jit(nopython=True, cache=True)
def jit_add_row(
        ragged_index,
        data_row,
        tree_grid,
        program,
        assignments,
        vert_ss,
        edge_ss,
        feat_ss,
        meas_ss,
        vert_probs,
        edge_probs,
        feat_probs,
        meas_probs, ):
    # Sample latent assignments using dynamic programming.
    messages = vert_probs.copy()
    for i in range(len(program)):
        op, v, v2, e = program[i]
        message = messages[v, :]
        if op == OP_UP:
            # Propagate upward from observed to latent.
            beg, end = ragged_index[v:v + 2]
            feat_block = feat_probs[beg:end, :]
            meas_block = meas_probs[v, :]
            for c, count in enumerate(data_row[beg:end]):
                for _ in range(count):
                    message *= feat_block[c, :]
                    message /= meas_block
                    feat_block[c, :] += np.float32(1)
                    meas_block += np.float32(1)
        elif op == OP_IN:
            # Propagate latent state inward from children to v.
            trans = edge_probs[e, :, :]
            if v > v2:
                trans = trans.T
            message *= np.dot(trans, messages[v2, :] / vert_probs[v2, :])
            message /= vert_probs[v, :]
            message /= message.max()  # Scale for numerical stability.
        elif op == OP_ROOT:
            # Process root node.
            assignments[v] = sample_from_probs(message)
        elif op == OP_OUT:
            # Propagate latent state outward from parent to v.
            trans = edge_probs[e, :, :]
            if v2 > v:
                trans = trans.T
            message *= trans[assignments[v2], :]
            message /= vert_probs[v, :]
            assignments[v] = sample_from_probs(message)

    # Update sufficient statistics.
    for v, m in enumerate(assignments):
        vert_ss[v, m] += 1
    for e in range(tree_grid.shape[1]):
        m1 = assignments[tree_grid[1, e]]
        m2 = assignments[tree_grid[2, e]]
        edge_ss[e, m1, m2] += 1
        edge_probs[e, m1, m2] += 1
    for v, m in enumerate(assignments):
        beg, end = ragged_index[v:v + 2]
        feat_ss[beg:end, m] += data_row[beg:end]
        meas_ss[v, m] += data_row[beg:end].sum()


@profile
@jit(nopython=True, cache=True)
def jit_remove_row(
        ragged_index,
        data_row,
        tree_grid,
        assignments,
        vert_ss,
        edge_ss,
        feat_ss,
        meas_ss,
        edge_probs, ):
    # Update sufficient statistics.
    for v, m in enumerate(assignments):
        vert_ss[v, m] -= 1
    for e in range(tree_grid.shape[1]):
        m1 = assignments[tree_grid[1, e]]
        m2 = assignments[tree_grid[2, e]]
        edge_ss[e, m1, m2] -= 1
        edge_probs[e, m1, m2] -= 1
    for v, m in enumerate(assignments):
        beg, end = ragged_index[v:v + 2]
        feat_ss[beg:end, m] -= data_row[beg:end]
        meas_ss[v, m] -= data_row[beg:end].sum()


class TreeCatTrainer(object):
    """Class for training a TreeCat model."""

    def __init__(self, ragged_index, data, tree_prior, config):
        """Initialize a model in an unassigned state.

        Args:
            ragged_index: A [V+1]-shaped numpy array of indices into the ragged
                data array.
            data: An [N, _]-shaped numpy array of ragged data, where the vth
                column is stored in data[:, ragged_index[v]:ragged_index[v+1]].
            tree_prior: A [K]-shaped numpy array of prior edge log odds, where
                K is the number of edges in the complete graph on V vertices.
            config: A global config dict.
        """
        logger.info('TreeCatTrainer of %d x %d data', data[0].shape[0],
                    len(data))
        ragged_index = np.asarray(ragged_index, np.int32)
        data = np.asarray(data, np.int8)
        config = config.copy()
        V = len(ragged_index) - 1  # Number of features, i.e. vertices.
        N = data.shape[0]  # Number of rows.
        K = V * (V - 1) // 2  # Number of edges in complete graph.
        assert V <= 32768, 'Invalid # features > 32768: {}'.format(V)
        assert len(data.shape) == 2
        assert data.shape[1] == ragged_index[-1]
        assert data.dtype == np.int8
        assert tree_prior.shape == (K, )
        assert tree_prior.dtype == np.float32
        self._data = data
        self._tree_prior = tree_prior
        self._config = config
        self._ragged_index = ragged_index
        self._assigned_rows = set()
        self._assignments = np.zeros([N, V], dtype=np.int8)
        self._tree = TreeStructure(V)
        assert self._tree.num_vertices == V
        self._program = make_propagation_program(self._tree.tree_grid)

        # These are useful dimensions to import into locals().
        E = V - 1  # Number of edges in the tree.
        K = V * (V - 1) // 2  # Number of edges in the complete graph.
        M = self._config['model_num_clusters']  # Clusters per latent.
        assert M <= 128, 'Invalid model_num_clusters > 128: {}'.format(M)
        self._VEKM = (V, E, K, M)

        # Use Jeffreys priors.
        self._vert_prior = 0.5
        self._edge_prior = 0.5 / M
        self._feat_prior = 0.5 / M
        self._meas_prior = self._feat_prior * np.array(
            [(ragged_index[v + 1] - ragged_index[v]) for v in range(V)],
            dtype=np.float32).reshape((V, 1))
        self._gammaln_table = gammaln(
            np.arange(1 + N, dtype=np.float32) + self._edge_prior)
        assert self._gammaln_table.dtype == np.float32

        # Sufficient statistics are maintained always.
        self._vert_ss = np.zeros([V, M], np.int32)
        self._edge_ss = np.zeros([E, M, M], np.int32)
        self._feat_ss = np.zeros([self._ragged_index[-1], M], np.int32)
        self._meas_ss = np.zeros([V, M], np.int32)

        # Temporaries.
        self._vert_probs = np.empty(self._vert_ss.shape, np.float32)
        self._edge_probs = np.empty(self._edge_ss.shape, np.float32)
        self._feat_probs = np.empty(self._feat_ss.shape, np.float32)
        self._meas_probs = np.empty(self._meas_ss.shape, np.float32)

        # Maintain edge_probs.
        np.add(self._edge_ss, self._edge_prior, out=self._edge_probs)

    @profile
    def add_row(self, row_id):
        logger.debug('TreeCatTrainer.add_row %d', row_id)
        assert row_id not in self._assigned_rows, row_id
        self._assigned_rows.add(row_id)

        # These are used for scratch work, so we create them each step.
        np.add(self._vert_ss, self._vert_prior, out=self._vert_probs)
        np.add(self._feat_ss, self._feat_prior, out=self._feat_probs)
        np.add(self._meas_ss, self._meas_prior, out=self._meas_probs)

        jit_add_row(
            self._ragged_index,
            self._data[row_id, :],
            self._tree.tree_grid,
            self._program,
            self._assignments[row_id, :],
            self._vert_ss,
            self._edge_ss,
            self._feat_ss,
            self._meas_ss,
            self._vert_probs,
            self._edge_probs,
            self._feat_probs,
            self._meas_probs, )

    @profile
    def remove_row(self, row_id):
        logger.debug('TreeCatTrainer.remove_row %d', row_id)
        assert row_id in self._assigned_rows, row_id
        self._assigned_rows.remove(row_id)

        jit_remove_row(
            self._ragged_index,
            self._data[row_id, :],
            self._tree.tree_grid,
            self._assignments[row_id, :],
            self._vert_ss,
            self._edge_ss,
            self._feat_ss,
            self._meas_ss,
            self._edge_probs, )

    def get_edges(self):
        return [tuple(edge) for edge in self._tree.tree_grid[1:3, :].T]

    def set_edges(self, edges):
        V, E, K, M = self._VEKM
        self._tree.set_edges(edges)
        assignments = self._assignments[sorted(self._assigned_rows), :]
        for e, v1, v2 in self._tree.tree_grid.T:
            self._edge_ss[e, :, :] = count_pairs(assignments, v1, v2, M)
        np.add(self._edge_ss, self._edge_prior, out=self._edge_probs)
        self._program = make_propagation_program(self._tree.tree_grid)

    @profile
    def get_edge_logits(self):
        """Compute non-normalized logprob of all V(V-1)/2 candidate edges.

        This is used for sampling and estimating the latent tree.
        """
        V, E, K, M = self._VEKM
        vert_logits = logprob_dc(self._vert_ss, self._vert_prior, axis=1)
        if len(self._assigned_rows) == V:
            assignments = self._assignments
        else:
            assignments = self._assignments[sorted(self._assigned_rows), :]
        assignments = np.array(assignments, order='F')
        result = compute_edge_logits(M, self._tree.complete_grid, assignments,
                                     self._gammaln_table, vert_logits)
        result += self._tree_prior
        return result

    @profile
    def sample_tree(self):
        """Samples a random tree.

        Returns:
            A pair (edges, edge_logits), where:
                edges: A list of (vertex, vertex) pairs.
                edge_logits: A [K]-shaped numpy array of edge logits.
        """
        logger.info('TreeCatTrainer.sample_tree given %d rows',
                    len(self._assigned_rows))
        SERIES.sample_tree_num_rows.append(len(self._assigned_rows))
        complete_grid = self._tree.complete_grid
        edge_logits = self.get_edge_logits()
        assert edge_logits.shape[0] == complete_grid.shape[1]
        assert edge_logits.dtype == np.float32
        edges = self.get_edges()
        edges = sample_tree(complete_grid, edge_logits, edges)
        return edges, edge_logits

    def estimate_tree(self):
        """Compute a maximum likelihood tree.

        Returns:
            A pair (edges, edge_logits), where:
                edges: A list of (vertex, vertex) pairs.
                edge_logits: A [K]-shaped numpy array of edge logits.
        """
        logger.info('TreeCatTrainer.estimate_tree given %d rows',
                    len(self._assigned_rows))
        complete_grid = self._tree.complete_grid
        edge_logits = self.get_edge_logits()
        edges = estimate_tree(complete_grid, edge_logits)
        return edges, edge_logits

    def logprob(self):
        """Compute non-normalized log probability of data and assignments.

        This is used for testing goodness of fit of the category kernel.
        """
        assert len(self._assigned_rows) == self._assignments.shape[0]
        V, E, K, M = self._VEKM
        vertex_logits = logprob_dc(self._vert_ss, self._vert_prior, axis=1)
        logprob = vertex_logits.sum()
        for e, v1, v2 in self._tree.tree_grid.T:
            logprob += (logprob_dc(self._edge_ss[e, :, :], self._edge_prior) -
                        vertex_logits[v1] - vertex_logits[v2])
        for v in range(V):
            beg, end = self._ragged_index[v:v + 2]
            logprob += logprob_dc(self._feat_ss[beg:end, :], self._feat_prior)
            logprob -= logprob_dc(self._meas_ss[v, :], self._meas_prior[v])
        return logprob

    @profile
    def train(self):
        """Train a TreeCat model using subsample-annealed MCMC.


        Returns:
            A trained model as a dictionary with keys:
                tree: A TreeStructure instance with the learned latent
                    structure.
                suffstats: Sufficient statistics of features, vertices, and
                    edges and a ragged_index for the features array.
                assignments: An [N, V]-shaped numpy array of latent cluster
                    ids for each cell in the dataset, where N be the number of
                    data rows and V is the number of features.
        """
        logger.info('TreeCatTrainer.train')
        set_random_seed(self._config['seed'])
        init_epochs = self._config['learning_init_epochs']
        full_epochs = self._config['learning_full_epochs']
        sample_tree_rate = self._config['learning_sample_tree_rate']
        num_rows = self._assignments.shape[0]

        # Initialize using subsample annealing.
        assert len(self._assigned_rows) == 0
        schedule = make_annealing_schedule(num_rows, init_epochs,
                                           sample_tree_rate)
        for action, row_id in schedule:
            if action == 'add_row':
                self.add_row(row_id)
            elif action == 'remove_row':
                self.remove_row(row_id)
            elif action == 'sample_tree':
                edges, edge_logits = self.sample_tree()
                self.set_edges(edges)
            else:
                raise ValueError(action)

        # Run full gibbs scans.
        assert len(self._assigned_rows) == num_rows
        for step in range(full_epochs):
            edges, edge_logits = self.sample_tree()
            self.set_edges(edges)
            for row_id in range(num_rows):
                self.remove_row(row_id)
                self.add_row(row_id)

        # Compute optimal tree.
        assert len(self._assigned_rows) == num_rows
        edges, edge_logits = self.estimate_tree()
        if self._config['learning_estimate_tree']:
            self.set_edges(edges)

        self._tree.gc()
        return {
            'config': self._config,
            'tree': self._tree,
            'edge_logits': edge_logits,
            'assignments': self._assignments,
            'suffstats': {
                'ragged_index': self._ragged_index,
                'vert_ss': self._vert_ss,
                'edge_ss': self._edge_ss,
                'feat_ss': self._feat_ss,
                'meas_ss': self._meas_ss,
            }
        }


def train_model(ragged_index, data, tree_prior, config):
    """Train a TreeCat model using subsample-annealed MCMC.

    Let N be the number of data rows and V be the number of features.

    Args:
        ragged_index: A [V+1]-shaped numpy array of indices into the ragged
            data array.
        data: An [N, _]-shaped numpy array of ragged data, where the vth
            column is stored in data[:, ragged_index[v]:ragged_index[v+1]].
        tree_prior: A [K]-shaped numpy array of prior edge log odds, where
            K is the number of edges in the complete graph on V vertices.
        config: A global config dict.

    Returns:
        A trained model as a dictionary with keys:
            tree: A TreeStructure instance with the learned latent structure.
            suffstats: Sufficient statistics of features, vertices, and
                edges.
            assignments: An [N, V] numpy array of latent cluster ids for each
                cell in the dataset.
    """
<<<<<<< HEAD
    engine = config.get('engine', 'numpy')
    if engine == 'numpy':
        Trainer = TreeCatTrainer
    elif engine == 'cython':
        from treecat.cy_engine import CythonTrainer as Trainer
    else:
        raise ValueError('Unknown engine: {}'.format(engine))
    return Trainer(ragged_index, data, config).train()
=======
    return TreeCatTrainer(ragged_index, data, tree_prior, config).train()
>>>>>>> 609f5ecf


def _train_model(task):
    ragged_index, data, tree_prior, config = task
    return train_model(ragged_index, data, tree_prior, config)


def train_ensemble(ragged_index, data, tree_prior, config):
    """Train a TreeCat ensemble model using subsample-annealed MCMC.

    The ensemble size is controlled by config['model_ensemble_size'].
    Let N be the number of data rows and V be the number of features.

    Args:
        ragged_index: A [V+1]-shaped numpy array of indices into the ragged
            data array.
        data: An [N, _]-shaped numpy array of ragged data, where the vth
            column is stored in data[:, ragged_index[v]:ragged_index[v+1]].
        data: A list of numpy arrays, where each array is an N x _ column of
            counts of multinomial data.
        config: A global config dict.

    Returns:
        A trained model as a dictionary with keys:
            tree: A TreeStructure instance with the learned latent structure.
            suffstats: Sufficient statistics of features, vertices, and edges.
            assignments: An [N, V] numpy array of latent cluster ids for each
                cell in the dataset.
    """
    tasks = []
    for sub_seed in range(config['model_ensemble_size']):
        sub_config = config.copy()
        sub_config['seed'] += sub_seed
        tasks.append((ragged_index, data, tree_prior, sub_config))
    return parallel_map(_train_model, tasks)<|MERGE_RESOLUTION|>--- conflicted
+++ resolved
@@ -491,18 +491,14 @@
             assignments: An [N, V] numpy array of latent cluster ids for each
                 cell in the dataset.
     """
-<<<<<<< HEAD
     engine = config.get('engine', 'numpy')
     if engine == 'numpy':
-        Trainer = TreeCatTrainer
+        return TreeCatTrainer(ragged_index, data, tree_prior, config).train()
     elif engine == 'cython':
-        from treecat.cy_engine import CythonTrainer as Trainer
+        from treecat.cTreecat import train_model
+        return train_model(ragged_index, data, tree_prior, config)
     else:
         raise ValueError('Unknown engine: {}'.format(engine))
-    return Trainer(ragged_index, data, config).train()
-=======
-    return TreeCatTrainer(ragged_index, data, tree_prior, config).train()
->>>>>>> 609f5ecf
 
 
 def _train_model(task):
